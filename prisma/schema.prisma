--- conflicted
+++ resolved
@@ -25,12 +25,10 @@
   depletedItems  DepletedItem[]
   mealPlans      MealPlan[]
   userStores     UserStore[]
-<<<<<<< HEAD
   pantryShares   PantryShare[]
   sharedByShares PantryShare[] @relation("SharedByUser")
   pantryInvitations PantryInvitation[]
   activityLogs   PantryActivityLog[]
-=======
   
   // AI Relations
   aiConversations   AIConversation[]
@@ -40,7 +38,6 @@
   aiUserPreferences AIUserPreference[]
   aiUsageAnalytics  AIUsageAnalytics[]
   aiContextCache    AIContextCache[]
->>>>>>> b3a76f57
 
   // Performance indexes
   @@index([email])
@@ -288,7 +285,6 @@
   @@map("user_stores")
 }
 
-<<<<<<< HEAD
 enum PantryPermission {
   VIEW
   EDIT
@@ -366,7 +362,8 @@
   @@index([pantryLocationId, createdAt(sort: Desc)])
   @@index([userId])
   @@map("pantry_activity_logs")
-=======
+}
+
 // AI Models
 model AIConversation {
   id        String    @id @default(cuid())
@@ -519,5 +516,4 @@
   @@index([userId])
   @@index([expiresAt])
   @@map("ai_context_cache")
->>>>>>> b3a76f57
 }